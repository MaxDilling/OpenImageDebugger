language: cpp

<<<<<<< HEAD
os:
 - linux
 - osx

dist:
 - xenial
=======
matrix:
 include:
  - os: osx
  
  - os: linux
    dist: xenial
    
  - os: linux
    dist: bionic
>>>>>>> 1651f2d5

addons:
  homebrew:
    packages:
      - qt5
    update: true
<<<<<<< HEAD
  apt:    
    sourceline: ppa:beineri/opt-qt-5.11.0-xenial
=======
  apt:
>>>>>>> 1651f2d5
    packages:
      - qt5-default
      - libqt5opengl5-dev
      - python3-dev
      - pkg-config
    update: true

before_install:
<<<<<<< HEAD
=======
 # Allow qmake to be called via CLI on MacOS
>>>>>>> 1651f2d5
  - if [ $TRAVIS_OS_NAME = osx ]; then brew link qt5 --force; fi

script:
  - mkdir build && cd build
  - qmake ..
  - make -j4<|MERGE_RESOLUTION|>--- conflicted
+++ resolved
@@ -1,13 +1,5 @@
 language: cpp
 
-<<<<<<< HEAD
-os:
- - linux
- - osx
-
-dist:
- - xenial
-=======
 matrix:
  include:
   - os: osx
@@ -17,19 +9,13 @@
     
   - os: linux
     dist: bionic
->>>>>>> 1651f2d5
 
 addons:
   homebrew:
     packages:
       - qt5
     update: true
-<<<<<<< HEAD
-  apt:    
-    sourceline: ppa:beineri/opt-qt-5.11.0-xenial
-=======
   apt:
->>>>>>> 1651f2d5
     packages:
       - qt5-default
       - libqt5opengl5-dev
@@ -38,10 +24,7 @@
     update: true
 
 before_install:
-<<<<<<< HEAD
-=======
  # Allow qmake to be called via CLI on MacOS
->>>>>>> 1651f2d5
   - if [ $TRAVIS_OS_NAME = osx ]; then brew link qt5 --force; fi
 
 script:
